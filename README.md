--- conflicted
+++ resolved
@@ -13,8 +13,8 @@
 - API for C++ and Python
 - Outputs RGB and depth images
 - Customizable image resolution, camera parameters, etc,
-- Supports off-screen rending (both GPU and CPU based)
-- Fast (xxx fps RGB-D off-screen rendering at 640x480 resolution using a Titan X GPU)
+- Supports off-screen rendering (both GPU and CPU based)
+- Fast (Around 1000 fps RGB-D off-screen rendering at 640x480 resolution using a Titan X GPU)
 - Future releases may support class and instance object segmentations.
 
 ## Reference
@@ -72,22 +72,6 @@
 git submodule update --init --recursive
 ```
 
-<<<<<<< HEAD
-=======
-### Directory Structure
-
-- `connectivity`: Json navigation graphs.
-- `webgl_imgs`: Contains dataset views rendered with javascript (for test comparisons).
-- `sim_imgs`: Will contain simulator rendered images after running tests.
-- `models`: Caffe models for precomputing ResNet image features.
-- `img_features`: Storage for precomputed image features.
-- `data`: You create a symlink to the Matterport3D dataset.
-- `tasks`: Currently just the Room-to-Room (R2R) navigation task.
-- `web`: Javascript code for visualizing trajectories and collecting annotations in AMT.
-
-Other directories are mostly self-explanatory.
-
->>>>>>> 229af69a
 ### Dataset Download
 
 To use the simulator you must first download the [Matterport3D Dataset](https://niessner.github.io/Matterport/) which is available after requesting access [here](https://niessner.github.io/Matterport/). The download script that will be provided allows for downloading of selected data types. To run the simulator, only the `matterport_skybox_images` are needed.
@@ -159,6 +143,8 @@
 ```
 build/mattersim_main
 ```
+
+The javscript code in the `web` directory can also be used as an interactive demo, or to generate videos from the simulator. 
 
 
 ### Building without Docker
@@ -201,6 +187,7 @@
 - `img_features`: Storage for precomputed image features.
 - `data`: Matterport3D dataset.
 - `tasks`: Currently just the Room-to-Room (R2R) navigation task.
+- `web`: Javascript code for visualizing trajectories and collecting annotations using Amazon Mechanical Turk (AMT).
 
 Other directories are mostly self-explanatory.
 
